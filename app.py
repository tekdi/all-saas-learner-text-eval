--- conflicted
+++ resolved
@@ -10,13 +10,5 @@
 if __name__ == "__main__":
 
     import uvicorn
-<<<<<<< HEAD
-    
     num_workers = os.cpu_count() or 1
-    uvicorn.run("app:app", host="0.0.0.0", port=5001, debug=False, workers=num_workers)
-     
-
-=======
-    num_workers = os.cpu_count() or 1
-    uvicorn.run("app:app", host="0.0.0.0", port=5001, debug=False, workers=num_workers)
->>>>>>> f31cd6d1
+    uvicorn.run("app:app", host="0.0.0.0", port=5001, debug=False, workers=num_workers)